--- conflicted
+++ resolved
@@ -14,6 +14,7 @@
 from pytube import Playlist, YouTube  # type: ignore
 from retry import retry
 from typing_extensions import NotRequired
+from yt_dlp import YoutubeDL
 
 logger = logging.getLogger(__name__)
 
@@ -326,40 +327,6 @@
     return repeated_urls
 
 
-<<<<<<< HEAD
-def get_youtube_url_with_metadata(url: str) -> List[dict]:
-    """
-    Download a video or playlist from a YouTube URL and save it to the cache. Return the set of stream URLs and their metadata to be downloaded.
-
-    Args:
-        url (str): The URL of the video or playlist to download
-    """
-    logger.debug(f"Requesting YouTube {url}")
-    stream_urls = []
-    item = dict()
-    try:
-        if is_youtube_playlist(url):
-            logger.debug("Detected Youtube playlist, fetching URLs")
-            playlist = Playlist(url)
-            for video in playlist.videos:
-                stream = video.streams.get_highest_resolution()
-                if stream:
-                    item["name"] = video.title
-                    item["url"] = stream.url
-                    stream_urls.append(item)
-        else:
-            logger.debug("Detected Youtube video, fetching URL")
-            video = YouTube(url)
-            stream = video.streams.get_highest_resolution()
-            if stream:
-                item["name"] = video.title
-                item["url"] = stream.url
-                stream_urls.append(item)
-    except Exception as e:
-        logger.error(f"Error fetching YouTube content: {e}")
-
-    return stream_urls
-=======
 @retry(tries=3, delay=15, backoff=2)
 def post_url(
     url, user_agent="Big Local News (biglocalnews.org)", session=None, **kwargs
@@ -416,4 +383,46 @@
 
     # Return the response
     return cookies
->>>>>>> 5e67599b
+
+
+def get_youtube_url_with_metadata(url: str) -> List[dict]:
+    """Return the set of stream URLs and their title to be downloaded.
+
+    Args:
+        url (str): The URL of the video or playlist to download
+    """
+    logger.debug(f"Requesting YouTube {url}")
+    video_info_list = []
+    cookie_file_path = os.path.join(os.getcwd(), "env", "youtube_cookie.txt")
+    ydl_opts = {
+        "cookiefile": cookie_file_path,
+        "no_warnings": True,
+        "format": "best",  # Get the best quality stream
+        "verbose": True,  # Enable detailed logs to check if cookies are read
+    }
+
+    try:
+        with YoutubeDL(ydl_opts) as ydl:
+            if is_youtube_playlist(url):
+                logger.debug("Detected YouTube playlist, fetching URLs")
+                playlist_info = ydl.extract_info(url, download=False)
+                for video in playlist_info["entries"]:
+                    stream_url = video.get("url")
+                    if stream_url:
+                        data = dict()
+                        data["name"] = video.get("title")
+                        data["url"] = stream_url
+                        video_info_list.append(data)
+            else:
+                logger.debug("Detected YouTube video, fetching URL")
+                video_info = ydl.extract_info(url, download=False)
+                stream_url = video_info.get("url")
+                if stream_url:
+                    data = dict()
+                    data["name"] = video_info.get("title")
+                    data["url"] = stream_url
+                    video_info_list.append(data)
+    except Exception as e:
+        logger.error(f"Error fetching YouTube content: {e}")
+
+    return video_info_list