--- conflicted
+++ resolved
@@ -1,11 +1,7 @@
 {
     "_meta": {
         "hash": {
-<<<<<<< HEAD
-            "sha256": "52a5953bda3b2c2dc8456dae0c0cbcab7ec994873558c9693db661ef0b9f05e4"
-=======
             "sha256": "f3241592a2ff80081348f3eab9ba8b2a289eb969615c2cdd37407be1abea8aa6"
->>>>>>> 5e67599b
         },
         "pipfile-spec": 6,
         "requires": {},
@@ -1481,39 +1477,6 @@
         },
         "mypy": {
             "hashes": [
-<<<<<<< HEAD
-                "sha256:06d26c277962f3fb50e13044674aa10553981ae514288cb7d0a738f495550b36",
-                "sha256:2ff93107f01968ed834f4256bc1fc4475e2fecf6c661260066a985b52741ddce",
-                "sha256:36383a4fcbad95f2657642a07ba22ff797de26277158f1cc7bd234821468b1b6",
-                "sha256:37c7fa6121c1cdfcaac97ce3d3b5588e847aa79b580c1e922bb5d5d2902df19b",
-                "sha256:3a66169b92452f72117e2da3a576087025449018afc2d8e9bfe5ffab865709ca",
-                "sha256:3f14cd3d386ac4d05c5a39a51b84387403dadbd936e17cb35882134d4f8f0d24",
-                "sha256:41ea707d036a5307ac674ea172875f40c9d55c5394f888b168033177fce47383",
-                "sha256:478db5f5036817fe45adb7332d927daa62417159d49783041338921dcf646fc7",
-                "sha256:4a8a53bc3ffbd161b5b2a4fff2f0f1e23a33b0168f1c0778ec70e1a3d66deb86",
-                "sha256:539c570477a96a4e6fb718b8d5c3e0c0eba1f485df13f86d2970c91f0673148d",
-                "sha256:57555a7715c0a34421013144a33d280e73c08df70f3a18a552938587ce9274f4",
-                "sha256:6e658bd2d20565ea86da7d91331b0eed6d2eee22dc031579e6297f3e12c758c8",
-                "sha256:6e7184632d89d677973a14d00ae4d03214c8bc301ceefcdaf5c474866814c987",
-                "sha256:75746e06d5fa1e91bfd5432448d00d34593b52e7e91a187d981d08d1f33d4385",
-                "sha256:7f9993ad3e0ffdc95c2a14b66dee63729f021968bff8ad911867579c65d13a79",
-                "sha256:801780c56d1cdb896eacd5619a83e427ce436d86a3bdf9112527f24a66618fef",
-                "sha256:801ca29f43d5acce85f8e999b1e431fb479cb02d0e11deb7d2abb56bdaf24fd6",
-                "sha256:969ea3ef09617aff826885a22ece0ddef69d95852cdad2f60c8bb06bf1f71f70",
-                "sha256:a976775ab2256aadc6add633d44f100a2517d2388906ec4f13231fafbb0eccca",
-                "sha256:af8d155170fcf87a2afb55b35dc1a0ac21df4431e7d96717621962e4b9192e70",
-                "sha256:b499bc07dbdcd3de92b0a8b29fdf592c111276f6a12fe29c30f6c417dd546d12",
-                "sha256:cd953f221ac1379050a8a646585a29574488974f79d8082cedef62744f0a0104",
-                "sha256:d42a6dd818ffce7be66cce644f1dff482f1d97c53ca70908dff0b9ddc120b77a",
-                "sha256:e8960dbbbf36906c5c0b7f4fbf2f0c7ffb20f4898e6a879fcf56a41a08b0d318",
-                "sha256:edb91dded4df17eae4537668b23f0ff6baf3707683734b6a818d5b9d0c0c31a1",
-                "sha256:ee23de8530d99b6db0573c4ef4bd8f39a2a6f9b60655bf7a1357e585a3486f2b",
-                "sha256:f7821776e5c4286b6a13138cc935e2e9b6fde05e081bdebf5cdb2bb97c9df81d"
-            ],
-            "index": "pypi",
-            "markers": "python_version >= '3.8'",
-            "version": "==1.11.2"
-=======
                 "sha256:02dcfe270c6ea13338210908f8cadc8d31af0f04cee8ca996438fe6a97b4ec66",
                 "sha256:0dcc1e843d58f444fce19da4cce5bd35c282d4bde232acdeca8279523087088a",
                 "sha256:0e6fe449223fa59fbee351db32283838a8fee8059e0028e9e6494a03802b4004",
@@ -1550,7 +1513,6 @@
             "index": "pypi",
             "markers": "python_version >= '3.8'",
             "version": "==1.12.1"
->>>>>>> 5e67599b
         },
         "mypy-extensions": {
             "hashes": [
@@ -1918,21 +1880,6 @@
         },
         "rich": {
             "hashes": [
-<<<<<<< HEAD
-                "sha256:097cffdf85db1babe30cc7deba5ab3a29e1b9885047dab24c57e9a7f8a9c1466",
-                "sha256:b340e739f30aa58921dc477b8adaa9ecdb7cecc217be01d93730ee1bc8aa83be"
-            ],
-            "markers": "python_full_version >= '3.8.0'",
-            "version": "==13.9.1"
-        },
-        "setuptools": {
-            "hashes": [
-                "sha256:35ab7fd3bcd95e6b7fd704e4a1539513edad446c097797f2985e0e4b960772f2",
-                "sha256:d59a21b17a275fb872a9c3dae73963160ae079f1049ed956880cd7c09b120538"
-            ],
-            "markers": "python_version >= '3.8'",
-            "version": "==75.1.0"
-=======
                 "sha256:51a2c62057461aaf7152b4d611168f93a9fc73068f8ded2790f29fe2b5366d0c",
                 "sha256:8c82a3d3f8dcfe9e734771313e606b39d8247bb6b826e196f4914b333b743cf1"
             ],
@@ -1946,7 +1893,6 @@
             ],
             "markers": "python_version >= '3.8'",
             "version": "==75.2.0"
->>>>>>> 5e67599b
         },
         "setuptools-scm": {
             "hashes": [
@@ -1983,21 +1929,12 @@
         },
         "types-beautifulsoup4": {
             "hashes": [
-<<<<<<< HEAD
-                "sha256:32f5ac48514b488f15241afdd7d2f73f0baf3c54e874e23b66708503dd288489",
-                "sha256:8d023b86530922070417a1d4c4d91678ab0ff2439b3b2b2cffa3b628b49ebab1"
-            ],
-            "index": "pypi",
-            "markers": "python_version >= '3.8'",
-            "version": "==4.12.0.20240907"
-=======
                 "sha256:158370d08d0cd448bd11b132a50ff5279237a5d4b5837beba074de152a513059",
                 "sha256:c95e66ce15a4f5f0835f7fbc5cd886321ae8294f977c495424eaf4225307fd30"
             ],
             "index": "pypi",
             "markers": "python_version >= '3.8'",
             "version": "==4.12.0.20241020"
->>>>>>> 5e67599b
         },
         "types-html5lib": {
             "hashes": [
@@ -2009,21 +1946,12 @@
         },
         "types-openpyxl": {
             "hashes": [
-<<<<<<< HEAD
-                "sha256:22a71a1b601ed8194e356e33e2bebb93dddc47915b410db14ace5a6b7b856955",
-                "sha256:e9bf3c6f7966d347a2514b48f889f272d58e9b22a762244f778a5d66aee2101e"
-            ],
-            "index": "pypi",
-            "markers": "python_version >= '3.8'",
-            "version": "==3.1.5.20240918"
-=======
                 "sha256:353bbe323cc9f14c24a860586d251a62acc25504ca101ca569f5896ee0cf432a",
                 "sha256:50dd6e7848d240dd93c8b328afaf332459956c8458c4744cf3e132222a2d312a"
             ],
             "index": "pypi",
             "markers": "python_version >= '3.8'",
             "version": "==3.1.5.20241020"
->>>>>>> 5e67599b
         },
         "types-requests": {
             "hashes": [
@@ -2086,19 +2014,11 @@
         },
         "virtualenv": {
             "hashes": [
-<<<<<<< HEAD
-                "sha256:280aede09a2a5c317e409a00102e7077c6432c5a38f0ef938e643805a7ad2c48",
-                "sha256:7345cc5b25405607a624d8418154577459c3e0277f5466dd79c49d5e492995f2"
-            ],
-            "markers": "python_version >= '3.7'",
-            "version": "==20.26.6"
-=======
                 "sha256:2ca56a68ed615b8fe4326d11a0dca5dfbe8fd68510fb6c6349163bed3c15f2b2",
                 "sha256:44a72c29cceb0ee08f300b314848c86e57bf8d1f13107a5e671fb9274138d655"
             ],
             "markers": "python_version >= '3.8'",
             "version": "==20.27.0"
->>>>>>> 5e67599b
         },
         "wrapt": {
             "hashes": [
@@ -2178,103 +2098,6 @@
         },
         "yarl": {
             "hashes": [
-<<<<<<< HEAD
-                "sha256:08d7148ff11cb8e886d86dadbfd2e466a76d5dd38c7ea8ebd9b0e07946e76e4b",
-                "sha256:098b870c18f1341786f290b4d699504e18f1cd050ed179af8123fd8232513424",
-                "sha256:11b3ca8b42a024513adce810385fcabdd682772411d95bbbda3b9ed1a4257644",
-                "sha256:1891d69a6ba16e89473909665cd355d783a8a31bc84720902c5911dbb6373465",
-                "sha256:1bbb418f46c7f7355084833051701b2301092e4611d9e392360c3ba2e3e69f88",
-                "sha256:1d0828e17fa701b557c6eaed5edbd9098eb62d8838344486248489ff233998b8",
-                "sha256:1d8e3ca29f643dd121f264a7c89f329f0fcb2e4461833f02de6e39fef80f89da",
-                "sha256:1fa56f34b2236f5192cb5fceba7bbb09620e5337e0b6dfe2ea0ddbd19dd5b154",
-                "sha256:216a6785f296169ed52cd7dcdc2612f82c20f8c9634bf7446327f50398732a51",
-                "sha256:22b739f99c7e4787922903f27a892744189482125cc7b95b747f04dd5c83aa9f",
-                "sha256:2430cf996113abe5aee387d39ee19529327205cda975d2b82c0e7e96e5fdabdc",
-                "sha256:269c201bbc01d2cbba5b86997a1e0f73ba5e2f471cfa6e226bcaa7fd664b598d",
-                "sha256:298c1eecfd3257aa16c0cb0bdffb54411e3e831351cd69e6b0739be16b1bdaa8",
-                "sha256:2a93a4557f7fc74a38ca5a404abb443a242217b91cd0c4840b1ebedaad8919d4",
-                "sha256:2b2442a415a5f4c55ced0fade7b72123210d579f7d950e0b5527fc598866e62c",
-                "sha256:2db874dd1d22d4c2c657807562411ffdfabec38ce4c5ce48b4c654be552759dc",
-                "sha256:309c104ecf67626c033845b860d31594a41343766a46fa58c3309c538a1e22b2",
-                "sha256:31497aefd68036d8e31bfbacef915826ca2e741dbb97a8d6c7eac66deda3b606",
-                "sha256:373f16f38721c680316a6a00ae21cc178e3a8ef43c0227f88356a24c5193abd6",
-                "sha256:396e59b8de7e4d59ff5507fb4322d2329865b909f29a7ed7ca37e63ade7f835c",
-                "sha256:3bb83a0f12701c0b91112a11148b5217617982e1e466069d0555be9b372f2734",
-                "sha256:3de86547c820e4f4da4606d1c8ab5765dd633189791f15247706a2eeabc783ae",
-                "sha256:3fdbf0418489525231723cdb6c79e7738b3cbacbaed2b750cb033e4ea208f220",
-                "sha256:40c6e73c03a6befb85b72da213638b8aaa80fe4136ec8691560cf98b11b8ae6e",
-                "sha256:44a4c40a6f84e4d5955b63462a0e2a988f8982fba245cf885ce3be7618f6aa7d",
-                "sha256:44b07e1690f010c3c01d353b5790ec73b2f59b4eae5b0000593199766b3f7a5c",
-                "sha256:45d23c4668d4925688e2ea251b53f36a498e9ea860913ce43b52d9605d3d8177",
-                "sha256:45f209fb4bbfe8630e3d2e2052535ca5b53d4ce2d2026bed4d0637b0416830da",
-                "sha256:4afdf84610ca44dcffe8b6c22c68f309aff96be55f5ea2fa31c0c225d6b83e23",
-                "sha256:4feaaa4742517eaceafcbe74595ed335a494c84634d33961214b278126ec1485",
-                "sha256:576365c9f7469e1f6124d67b001639b77113cfd05e85ce0310f5f318fd02fe85",
-                "sha256:5820bd4178e6a639b3ef1db8b18500a82ceab6d8b89309e121a6859f56585b05",
-                "sha256:5989a38ba1281e43e4663931a53fbf356f78a0325251fd6af09dd03b1d676a09",
-                "sha256:5a9bacedbb99685a75ad033fd4de37129449e69808e50e08034034c0bf063f99",
-                "sha256:5b66c87da3c6da8f8e8b648878903ca54589038a0b1e08dde2c86d9cd92d4ac9",
-                "sha256:5c5e32fef09ce101fe14acd0f498232b5710effe13abac14cd95de9c274e689e",
-                "sha256:658e8449b84b92a4373f99305de042b6bd0d19bf2080c093881e0516557474a5",
-                "sha256:6a2acde25be0cf9be23a8f6cbd31734536a264723fca860af3ae5e89d771cd71",
-                "sha256:6a5185ad722ab4dd52d5fb1f30dcc73282eb1ed494906a92d1a228d3f89607b0",
-                "sha256:6b7f6e699304717fdc265a7e1922561b02a93ceffdaefdc877acaf9b9f3080b8",
-                "sha256:703b0f584fcf157ef87816a3c0ff868e8c9f3c370009a8b23b56255885528f10",
-                "sha256:7055bbade838d68af73aea13f8c86588e4bcc00c2235b4b6d6edb0dbd174e246",
-                "sha256:78f271722423b2d4851cf1f4fa1a1c4833a128d020062721ba35e1a87154a049",
-                "sha256:7addd26594e588503bdef03908fc207206adac5bd90b6d4bc3e3cf33a829f57d",
-                "sha256:81bad32c8f8b5897c909bf3468bf601f1b855d12f53b6af0271963ee67fff0d2",
-                "sha256:82e692fb325013a18a5b73a4fed5a1edaa7c58144dc67ad9ef3d604eccd451ad",
-                "sha256:84bbcdcf393139f0abc9f642bf03f00cac31010f3034faa03224a9ef0bb74323",
-                "sha256:86c438ce920e089c8c2388c7dcc8ab30dfe13c09b8af3d306bcabb46a053d6f7",
-                "sha256:8be8cdfe20787e6a5fcbd010f8066227e2bb9058331a4eccddec6c0db2bb85b2",
-                "sha256:8c723c91c94a3bc8033dd2696a0f53e5d5f8496186013167bddc3fb5d9df46a3",
-                "sha256:8ca53632007c69ddcdefe1e8cbc3920dd88825e618153795b57e6ebcc92e752a",
-                "sha256:8f722f30366474a99745533cc4015b1781ee54b08de73260b2bbe13316079851",
-                "sha256:942c80a832a79c3707cca46bd12ab8aa58fddb34b1626d42b05aa8f0bcefc206",
-                "sha256:94a993f976cdcb2dc1b855d8b89b792893220db8862d1a619efa7451817c836b",
-                "sha256:95c6737f28069153c399d875317f226bbdea939fd48a6349a3b03da6829fb550",
-                "sha256:9915300fe5a0aa663c01363db37e4ae8e7c15996ebe2c6cce995e7033ff6457f",
-                "sha256:9a18595e6a2ee0826bf7dfdee823b6ab55c9b70e8f80f8b77c37e694288f5de1",
-                "sha256:9c8854b9f80693d20cec797d8e48a848c2fb273eb6f2587b57763ccba3f3bd4b",
-                "sha256:9cec42a20eae8bebf81e9ce23fb0d0c729fc54cf00643eb251ce7c0215ad49fe",
-                "sha256:9d2e1626be8712333a9f71270366f4a132f476ffbe83b689dd6dc0d114796c74",
-                "sha256:9d74f3c335cfe9c21ea78988e67f18eb9822f5d31f88b41aec3a1ec5ecd32da5",
-                "sha256:9fb4134cc6e005b99fa29dbc86f1ea0a298440ab6b07c6b3ee09232a3b48f495",
-                "sha256:a0ae6637b173d0c40b9c1462e12a7a2000a71a3258fa88756a34c7d38926911c",
-                "sha256:a31d21089894942f7d9a8df166b495101b7258ff11ae0abec58e32daf8088813",
-                "sha256:a3442c31c11088e462d44a644a454d48110f0588de830921fd201060ff19612a",
-                "sha256:ab9524e45ee809a083338a749af3b53cc7efec458c3ad084361c1dbf7aaf82a2",
-                "sha256:b1481c048fe787f65e34cb06f7d6824376d5d99f1231eae4778bbe5c3831076d",
-                "sha256:b8c837ab90c455f3ea8e68bee143472ee87828bff19ba19776e16ff961425b57",
-                "sha256:bbf2c3f04ff50f16404ce70f822cdc59760e5e2d7965905f0e700270feb2bbfc",
-                "sha256:bbf9c2a589be7414ac4a534d54e4517d03f1cbb142c0041191b729c2fa23f320",
-                "sha256:bcd5bf4132e6a8d3eb54b8d56885f3d3a38ecd7ecae8426ecf7d9673b270de43",
-                "sha256:c14c16831b565707149c742d87a6203eb5597f4329278446d5c0ae7a1a43928e",
-                "sha256:c49f3e379177f4477f929097f7ed4b0622a586b0aa40c07ac8c0f8e40659a1ac",
-                "sha256:c92b89bffc660f1274779cb6fbb290ec1f90d6dfe14492523a0667f10170de26",
-                "sha256:cd66152561632ed4b2a9192e7f8e5a1d41e28f58120b4761622e0355f0fe034c",
-                "sha256:cf1ad338620249f8dd6d4b6a91a69d1f265387df3697ad5dc996305cf6c26fb2",
-                "sha256:d07b52c8c450f9366c34aa205754355e933922c79135125541daae6cbf31c799",
-                "sha256:d0d12fe78dcf60efa205e9a63f395b5d343e801cf31e5e1dda0d2c1fb618073d",
-                "sha256:d4ee1d240b84e2f213565f0ec08caef27a0e657d4c42859809155cf3a29d1735",
-                "sha256:d959fe96e5c2712c1876d69af0507d98f0b0e8d81bee14cfb3f6737470205419",
-                "sha256:dcaef817e13eafa547cdfdc5284fe77970b891f731266545aae08d6cce52161e",
-                "sha256:df4e82e68f43a07735ae70a2d84c0353e58e20add20ec0af611f32cd5ba43fb4",
-                "sha256:ec8cfe2295f3e5e44c51f57272afbd69414ae629ec7c6b27f5a410efc78b70a0",
-                "sha256:ec9dd328016d8d25702a24ee274932aebf6be9787ed1c28d021945d264235b3c",
-                "sha256:ef9b85fa1bc91c4db24407e7c4da93a5822a73dd4513d67b454ca7064e8dc6a3",
-                "sha256:f3bf60444269345d712838bb11cc4eadaf51ff1a364ae39ce87a5ca8ad3bb2c8",
-                "sha256:f452cc1436151387d3d50533523291d5f77c6bc7913c116eb985304abdbd9ec9",
-                "sha256:f7917697bcaa3bc3e83db91aa3a0e448bf5cde43c84b7fc1ae2427d2417c0224",
-                "sha256:f90575e9fe3aae2c1e686393a9689c724cd00045275407f71771ae5d690ccf38",
-                "sha256:fb382fd7b4377363cc9f13ba7c819c3c78ed97c36a82f16f3f92f108c787cbbf",
-                "sha256:fb9f59f3848edf186a76446eb8bcf4c900fe147cb756fbbd730ef43b2e67c6a7",
-                "sha256:fc2931ac9ce9c61c9968989ec831d3a5e6fcaaff9474e7cfa8de80b7aff5a093"
-            ],
-            "markers": "python_version >= '3.8'",
-            "version": "==1.13.1"
-=======
                 "sha256:019f5d58093402aa8f6661e60fd82a28746ad6d156f6c5336a70a39bd7b162b9",
                 "sha256:0fd9c227990f609c165f56b46107d0bc34553fe0387818c42c02f77974402c36",
                 "sha256:1208ca14eed2fda324042adf8d6c0adf4a31522fa95e0929027cd487875f0240",
@@ -2360,7 +2183,6 @@
             ],
             "markers": "python_version >= '3.9'",
             "version": "==1.16.0"
->>>>>>> 5e67599b
         },
         "zipp": {
             "hashes": [
